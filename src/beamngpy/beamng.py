--- conflicted
+++ resolved
@@ -441,9 +441,6 @@
 
         return scenario
 
-<<<<<<< HEAD
-    def get_current_vehicles_info(self):
-=======
     def get_current_vehicles(self):
         """
         Queries the currently active vehicles in the simulator.
@@ -453,7 +450,6 @@
             class for each active vehicle. These vehicles are not connected to
             by this function.
         """
->>>>>>> 99619485
         vehicles = self.message('GetCurrentVehicles')
         return vehicles
 
