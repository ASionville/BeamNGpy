import logging
import socket
import time
from struct import pack, unpack
<<<<<<< HEAD
from time import sleep
=======

import msgpack

>>>>>>> eeaa122f
from .beamngcommon import LOGGER_ID, PROTOCOL_VERSION, BNGError, BNGValueError

BUF_SIZE = 131072

class Connection:
    """
    The class for handling socket communication between beamNGPy and the simulator, including establishing connections to both the simulator and to its
    vehicles individually, and for sending and recieving data across these sockets.
    """

    @staticmethod
    def _textify_string(data):
        """
        Attempts to convert binary data to utf-8. If we can do this, we do it. If not, we leave as binary data.

        Args:
            data (data): The candidate data.

        Returns:
            The conversion, if it was possible to convert. Otherwise the untouched binary data.
        """
        try:
            return data.decode('utf-8')
        except:
            return data

    @staticmethod
    def _string_cleanup(data):
        """
        Recursively iterates through data, and attempts to convert all binary data to utf-8.
        If we can do this with any elements of the data, we do it. If not, we leave them as binary data.

        Args:
            data (data): The data.

        Returns:
            The (possibly) converted data.
        """
        type_d = type(data)
        if type_d is list:
            for i, val in enumerate(data):
                type_v = type(val)
                if type_v is bytes:
                    data[i] = Connection._textify_string(val)
                elif type_v is list or type_v is dict:
                    Connection._string_cleanup(val)
        elif type_d is dict:
            for key, val in data.items():
                type_v = type(val)
                if type_v is bytes:
                    data[key] = Connection._textify_string(val)
                elif type_v is list or type_v is dict:
                    Connection._string_cleanup(val)
        elif type_d is bytes:
            data = Connection._textify_string(data)
        return data

    def __init__(self, bng, host, port=None):
        """
        Instantiates an instance of the Connection class, creating an unconnected socket ready to be connected when required.

        Args:
            bng (class): The BeamNGpy instance.
            host (str): The host to connect to.
            port (int): The port to connect to.
        """
        self.bng = bng
        self.host = host
        self.port = port
        self.skt = None                                                         # The socket related to this connection instance. This is set upon connecting.
        self.logger = logging.getLogger(f'{LOGGER_ID}.BeamNGpy')
        self.logger.setLevel(logging.DEBUG)
        self.comm_logger = logging.getLogger(f'{LOGGER_ID}.communication')

    def connect_to_vehicle(self, vehicle, tries=25):
        """
        Sets the socket of this Connection instance, and attempts to connect it to the given vehicle.
        Upon failure, connections are re-attempted a limited amount of times.

        Args:
            vehicle (:class:`.Vehicle`): The vehicle instance to be connected.
            tries (int): The number of connection attempts.
        """

        # Set up the socket with the appropriate parameters for TCP_NODELAY.
        self.skt = socket.socket(socket.AF_INET, socket.SOCK_STREAM)
        self.skt.setsockopt(socket.IPPROTO_TCP, socket.TCP_NODELAY, 1)
        self.skt.settimeout(None)

        # If we do not have a port (ie because it is the first time we wish to send to the given vehicle), then fetch a new port from the simulator.
        if self.port is None:
            connection_msg = {'type': 'StartVehicleConnection'}
            connection_msg['vid'] = vehicle.vid
            if vehicle.extensions is not None:
                connection_msg['exts'] = vehicle.extensions
            self.bng.connection.send(connection_msg)
            resp = self.bng.connection.recv()
            assert resp['type'] == 'StartVehicleConnection'
            vid = resp['vid']
            assert vid == vehicle.vid
            self.port = int(resp['result'])
            self.logger.debug(f"Created new vehicle connection on port {self.port}")
            self.logger.info(f'Vehicle {vid} connected to simulation.')

        # Now attempt to connect to the given vehicle.
        flags = vehicle.get_engine_flags()
        self.bng.set_engine_flags(flags)
        while tries > 0:
            try:
                self.logger.info(f'Attempting to connect to vehicle {vehicle.vid}')
                self.skt.connect((self.host, self.port))
                break
            except (ConnectionRefusedError, ConnectionAbortedError) as err:
                msg = f'Error connecting to BeamNG.tech vehicle {vehicle.vid}. {tries} tries left.'
                self.logger.error(msg)
                self.logger.exception(err)
                time.sleep(5)
                tries -= 1

        # Send a first message across the socket to ensure we have matching protocol values.
        self.hello()
        self.logger.info(f'Successfully connected to vehicle {vehicle.vid}.')

        # Connect the vehicle sensors.
        for _, sensor in vehicle.sensors.items():
            sensor.connect(self.bng, self)

    def connect_to_beamng(self, tries=25):
        """
        Sets the socket of this connection instance and attempts to connect to the simulator over the host and port configuration set in this class.
        Upon failure, connections are re-attempted a limited amount of times.

        Args:
            tries (int): The number of connection attempts.
        """

        # Set up the socket with the appropriate parameters for TCP_NODELAY.
        self.skt = socket.socket(socket.AF_INET, socket.SOCK_STREAM)
        self.skt.setsockopt(socket.IPPROTO_TCP, socket.TCP_NODELAY, 1)
        self.skt.settimeout(None)

        # Attempt to connect to the simulator through this socket.
        self.logger.info('Connecting to BeamNG.tech at: 'f'({self.host}, {self.port})')
        while tries > 0:
            try:
                self.skt.connect((self.host, self.port))
                break
            except (ConnectionRefusedError, ConnectionAbortedError) as err:
                self.logger.error(f'Error connecting to BeamNG.tech. {tries} tries left.')
                self.logger.exception(err)
                time.sleep(5)
                tries -= 1
        self.hello()
        self.logger.info('BeamNGpy successfully connected to BeamNG.')

    def disconnect(self):
        """
        Closes socket communication for this Connection instance.
        """
        if self.skt is not None:
            self.skt.close()
        self.port = None
        self.host = None
        self.skt = None

    def reconnect(self):
        """
        Attempts to re-connect using this Connection instance, with the cached port and host.
        This will be called if a connection has been lost, in order to re-establish the connection.
        """
        self.skt = socket.socket(socket.AF_INET, socket.SOCK_STREAM)
        self.skt.setsockopt(socket.IPPROTO_TCP, socket.TCP_NODELAY, 1)
        self.skt.settimeout(None)
        sleepTime = 0
        while True:
            try:
                self.skt.connect((self.host, self.port))
                break
            except (ConnectionRefusedError, ConnectionAbortedError) as err:
                time.sleep(sleepTime)
                sleepTime = 0.5

    def send(self, data):
        """
        Encodes the given data using Messagepack and sends the resulting bytes over the socket of this Connection instance.
        NOTE: messages are prefixed by the message length value.

        Args:
            data (dict): The data to encode and send
        """
        self.comm_logger.debug(f'Sending {data}.')
        data = msgpack.packb(data, use_bin_type=True)
        length = pack('!I', len(data))                                  # Prefix the message length to the front of the message data.
        data = length + data
        try:
            return self.skt.sendall(data)                               # First, attempt to send over the current socket stored in this Connection instance.
        except socket.error:
            self.reconnect()                                            # If the send has failed, we attempt to re-connect then we send again.
            return self.skt.sendall(data)

    def recv(self):
        """
        Reads a Messagepack-encoded message from the socket of this Connection instance, decodes it, then returns it.
        NOTE: messages are prefixed by the message length value.

        Returns:
            The recieved message, which has been decoded.
        """

        # First, attempt to recieve and decode the message length.
        try:
            packed_length = self.skt.recv(4)
        except socket.error:
            self.reconnect()
            packed_length = self.skt.recv(4)
        length = unpack('!I', packed_length)[0]

        # Now knowing the message length, attempt to recieve and decode the message body, populating a buffer as we go.
        recv_buffer = []
        while length > 0:
            try:
                received = self.skt.recv(min(BUF_SIZE, length))
            except socket.error:
                self.reconnect()
                received = self.skt.recv(min(BUF_SIZE, length))
            recv_buffer.append(received)
            length -= len(received)
        assert length == 0
        data = msgpack.unpackb(b"".join(recv_buffer), raw=False)
        self.comm_logger.debug(f'Received {data}.')
        if 'bngError' in data:
            raise BNGError(data['bngError'])
        if 'bngValueError' in data:
            raise BNGValueError(data['bngValueError'])

        # Converts all non-binary strings in the data into utf-8 format.
        return self._string_cleanup(data)

    def message(self, req, **kwargs):
        """
        Generic message function which is parameterized with the type of message to send and all parameters that are to be embedded in the request.
        Responses are expected to have the same type as the request. If this is not the case, an error is raised.

        Args:
            req (str): The request type.

        Returns:
            The response received from the simulator as a dictionary.
        """
        self.logger.debug(f'Sending message of type {req} to BeamNG.tech\'s game engine in blocking mode.')
        kwargs['type'] = req
        self.send(kwargs)
        resp = self.recv()
        if resp['type'] != req:
            msg = 'Got Message type "{}" but expected "{}".'
            msg = msg.format(resp['type'], req)
            raise BNGValueError(msg)
        self.logger.debug(f"Got response for message of type {req}.")

        if 'result' in resp:
            return resp['result']
        return None

    def hello(self):
        """
        First function called after connections. Exchanges the protocol version with the connected simulator and raises an error upon mismatch.
        """

        data = dict(type='Hello')
        data['protocolVersion'] = PROTOCOL_VERSION
        self.send(data)
        resp = self.recv()
        assert resp['type'] == 'Hello'
        if resp['protocolVersion'] != PROTOCOL_VERSION:
            msg = 'Mismatching BeamNGpy protocol versions. Please ensure both BeamNG.tech and BeamNGpy are using the desired versions.\n' \
                  f'BeamNGpy\'s is: {PROTOCOL_VERSION}' \
                  f'BeamNG.tech\'s is: { resp["protocolVersion"] }'
            raise BNGError(msg)
        self.logger.info('Successfully connected to BeamNG.tech.')<|MERGE_RESOLUTION|>--- conflicted
+++ resolved
@@ -1,14 +1,8 @@
 import logging
+import msgpack
 import socket
-import time
 from struct import pack, unpack
-<<<<<<< HEAD
 from time import sleep
-=======
-
-import msgpack
-
->>>>>>> eeaa122f
 from .beamngcommon import LOGGER_ID, PROTOCOL_VERSION, BNGError, BNGValueError
 
 BUF_SIZE = 131072
@@ -125,7 +119,7 @@
                 msg = f'Error connecting to BeamNG.tech vehicle {vehicle.vid}. {tries} tries left.'
                 self.logger.error(msg)
                 self.logger.exception(err)
-                time.sleep(5)
+                sleep(5)
                 tries -= 1
 
         # Send a first message across the socket to ensure we have matching protocol values.
@@ -159,7 +153,7 @@
             except (ConnectionRefusedError, ConnectionAbortedError) as err:
                 self.logger.error(f'Error connecting to BeamNG.tech. {tries} tries left.')
                 self.logger.exception(err)
-                time.sleep(5)
+                sleep(5)
                 tries -= 1
         self.hello()
         self.logger.info('BeamNGpy successfully connected to BeamNG.')
@@ -188,7 +182,7 @@
                 self.skt.connect((self.host, self.port))
                 break
             except (ConnectionRefusedError, ConnectionAbortedError) as err:
-                time.sleep(sleepTime)
+                sleep(sleepTime)
                 sleepTime = 0.5
 
     def send(self, data):
