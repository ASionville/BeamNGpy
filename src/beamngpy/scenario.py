"""
.. module:: scenario
    :platform: Windows
    :synopsis: Contains the main :py:class:`.beamngpy.Scenario` class used to
               define scenarios.
"""

import json
import logging as log
import math
import os
import os.path

from pathlib import Path

import numpy as np

from jinja2 import Environment
from jinja2.loaders import PackageLoader

TEMPLATE_ENV = Environment(loader=PackageLoader('beamngpy'))


def compute_rotation_matrix(angles):
    """
    Calculates the rotation matrix string for the given triplet of Euler angles
    to be used in a scenario prefab.

    Args:
        angles (tuple): Euler angles for the (x,y,z) axes.

    Return:
        The rotation matrix encoded as a string.
    """
    angles = [np.radians(a) for a in angles]

    sin_a = math.sin(angles[0])
    cos_a = math.cos(angles[0])
    sin_b = math.sin(angles[1])
    cos_b = math.cos(angles[1])
    sin_c = math.sin(angles[2])
    cos_c = math.cos(angles[2])

    mat_a = np.array(((1, 0, 0), (0, cos_a, -sin_a), (0, sin_a, cos_a)))
    mat_b = np.array(((cos_b, 0, sin_b), (0, 1, 0), (-sin_b, 0, cos_b)))
    mat_c = np.array(((cos_c, -sin_c, 0), (sin_c, cos_c, 0), (0, 0, 1)))

    mat = np.matmul(np.matmul(mat_a, mat_b), mat_c)
    mat = mat.reshape(9)

    mat_str = ('{} ' * 9).strip()
    mat_str = mat_str.format(*mat)

    return mat_str


class Road:

    def __init__(self, material, **options):
        self.material = material

        self.drivability = options.get('drivability', 1)
        self.one_way = options.get('one_way', False)
        self.flip_direction = options.get('flip_direction', False)
        self.looped = options.get('looped', False)
        self.smoothness = options.get('smoothness', 0.5)
        self.break_angle = options.get('break_angle', 3)
        self.texture_length = options.get('texture_length')

        self.one_way = '1' if self.one_way else '0'
        self.flip_direction = '1' if self.flip_direction else '0'
        self.looped = '1' if self.looped else '0'

        self.nodes = list()


class ScenarioObject:

    def __init__(self, oid, name, otype, pos, rot, scale):
        self.id = oid
        self.name = name
        self.type = otype
        self.position = pos
        self.rotation = rot
        self.scale = scale

    def __eq__(self, other):
        if isinstance(other, type(self)):
            return self.id == other.id

        return False

    def __hash__(self):
        return hash(self.id)

    def __str__(self):
        s = '{} [{}:{}] @ ({:5.2f}, {:5.2f}, {:5.2f})'
        s = s.format(self.type, self.id, self.name, *self.position)
        return s

    def __repr__(self):
        return str(self)


class Scenario:
    """
    The scenario class contains information for setting up and executing
    simulation scenarios along with methods to extract data during their
    execution.
    """

    def __init__(self, level, name, **options):
        """
        Instantiates a scenario instance with the given name taking place in
        the given level.

        Args:
            level (str): Name of the level to place this scenario in. This has
                         to be a level known to the simulation.
            name (str): The name of this scenario. Should be unique for the
                        level it's taking place in to avoid file collisions.
        """
        self.level = level
        self.name = name
        self.options = options

        self.path = None

        self.vehicles = dict()
        self.transient_vehicles = set()  # Vehicles added during scenario

        self.roads = list()
        self.waypoints = list()

        self.cameras = dict()

        self.bng = None

    def _find_path(self, bng):
        """
        Attempts to find the appropriate path for this scenario and creates it
        iff it does not exist.

        Args:
            bng (:class:`.BeamNGpy`): The BeamNGpy instance to find the path
                                      for.
        """
        if bng.user is not None:
            self.path = bng.user / 'levels'
        else:
            self.path = bng.home / 'levels'

        self.path = self.path / self.level
        if not self.path.exists():
            log.warn('Level for scenario does not exist: %s', self.path)
        self.path = self.path / 'scenarios'
        if not self.path.exists():
            self.path.mkdir(parents=True)

    def _get_info_dict(self):
        """
        Generates a dictionary of information to be written to the scenario's
        files in the simulation diretory and returns it.

        Returns:
            Dictionary of information to write into the scenario files of the
            simulator.
        """
        info = dict()
        info['name'] = self.options.get('human_name', self.name)
        info['description'] = self.options.get('description', None)
        info['difficulty'] = self.options.get('difficulty', 0)
        info['authors'] = self.options.get('authors', 'BeamNGpy')

        focused = False
        vehicles_dict = dict()
        for vehicle in self.vehicles.keys():
            vehicles_dict[vehicle.vid] = {'playerUsable': True}
            if not focused:
                # Make sure one car has startFocus set
                vehicles_dict[vehicle.vid]['startFocus'] = True
                focused = True

        info['vehicles'] = vehicles_dict
        info['prefabs'] = ['levels/{}/scenarios/{}.prefab'.format(self.level,
                                                                  self.name)]

        return info

    def _get_vehicles_list(self):
        vehicles = list()
        for vehicle, data in self.vehicles.items():
            pos, rot = data
            vehicle_dict = dict(vid=vehicle.vid)
            vehicle_dict.update(vehicle.options)
            vehicle_dict['position'] = ' '.join([str(p) for p in pos])
            vehicle_dict['rotationMatrix'] = compute_rotation_matrix(rot)
            vehicles.append(vehicle_dict)
        return vehicles

    def _get_roads_list(self):
        ret = list()
        for idx, road in enumerate(self.roads):
            road_dict = dict(**road.__dict__)

            road_id = 'beamngpy_road_{}_{:03}'.format(self.name, idx)
            road_dict['road_id'] = road_id
            road_dict['render_priority'] = idx

            ret.append(road_dict)
        return ret

    def _get_prefab(self):
        """
        Generates prefab code to describe this scenario to the simulation
        engine and returns it as a string.

        Returns:
            Prefab code for the simulator.
        """
        template = TEMPLATE_ENV.get_template('prefab')

        vehicles = self._get_vehicles_list()
        roads = self._get_roads_list()

        return template.render(vehicles=vehicles, roads=roads)

    def _write_info_file(self):
        """
        Writes the information for this scenario to an appropriate file for
        the simulator to read.
        """
        info_path = self.get_info_path()
        info_dict = self._get_info_dict()
        with open(info_path, 'w') as out_file:
            info = json.dumps([info_dict], indent=4, sort_keys=True)
            out_file.write(info)
        return info_path

    def _write_prefab_file(self):
        """
        Writes the prefab code describing this scenario to an appropriate file
        for the simulator to read.

        Returns:
            The path to the prefab file written to.
        """
        prefab_path = self.get_prefab_path()
        prefab = self._get_prefab()
        with open(prefab_path, 'w') as out_file:
            out_file.write(prefab)
        return prefab_path

    def get_info_path(self):
        """
        Returns: The path for the information file.
        """
        if not self.path:
            return None

        info_path = self.path / '{}.json'.format(self.name)
        return str(info_path)

    def get_prefab_path(self):
        """
        Returns: The path for the prefab file.
        """
        if not self.path:
            return None

        prefab_path = self.path / '{}.prefab'.format(self.name)
        return str(prefab_path)

    def add_vehicle(self, vehicle, pos=(0, 0, 0), rot=(0, 0, 0), cling=True):
        """
        Adds a vehicle to this scenario at the given position with the given
        orientation. This method has to be called before a scenario is started.

        Args:
            pos (tuple): (x,y,z) tuple specifying the position of the vehicle.
            rot (tuple): (x,y,z) tuple expressing the rotation of the vehicle
                         in Euler angles around each axis.
        """
        self.vehicles[vehicle] = (pos, rot)

        if self.bng:
            self.bng.spawn_vehicle(vehicle, pos, rot, cling=cling)
            self.transient_vehicles.add(vehicle)

    def remove_vehicle(self, vehicle):
        if vehicle in self.vehicles:
            if self.bng:
                self.bng.despawn_vehicle(vehicle)
                self.transient_vehicles.remove(vehicle)

            del self.vehicles[vehicle]

    def get_vehicle(self, needle):
        for vehicle in self.vehicles.keys():
            if vehicle.vid == needle:
                return vehicle
        return None

    def add_road(self, road):
        self.roads.append(road)

    def add_camera(self, camera, name):
        self.cameras[name] = camera
        camera.attach(None, name)

    def connect(self, bng):
        for name, cam in self.cameras.items():
            cam.connect(bng, None)

    def decode_frames(self, camera_data):
        response = dict()
        for name, data in camera_data.items():
            cam = self.cameras[name]
            data = cam.decode_response(data)
            response[name] = data
        return response

    def encode_requests(self):
        requests = dict()
        for name, cam in self.cameras.items():
            request = cam.encode_engine_request()
            requests[name] = request

        requests = dict(type='SensorRequest', sensors=requests)
        return requests

    def get_engine_flags(self):
        flags = dict()
        for name, cam in self.cameras.items():
            camera_flags = cam.get_engine_flags()
            flags.update(camera_flags)
        return flags

    def make(self, bng):
        """
        Generates necessary files to describe the scenario in the simulation
        and outputs them to the simulator.

        Args:
            bng (:class:`.BeamNGpy`): The BeamNGpy instance to generate the
                                      scenario for.

        Returns:
            The path to the information file of this scenario in the simulator.
        """
        self._find_path(bng)
        self._write_prefab_file()
        self._write_info_file()

    def find(self, bng):
        """
        Looks for the files of an existing scenario and returns the path to the
        info file of this scenario, iff one is found.

        Args:
            bng (:class:`.BeamNGpy`): The BeamNGpy instance to look for the
                                      scenario in.

        Returns:
            The path to the information file of his scenario found in the
            simulator as a string, None if it could not be found.
        """
        self._find_path(bng)
        info = self.get_info_path()

<<<<<<< HEAD
    def delete(self, bng):
        self._find_path(bng)
        os.remove(self.get_info_path())
        os.remove(self.get_prefab_path())
=======
    def get_waypoints(self):
        return self.bng.find_objects_class('BeamNGWaypoint')
>>>>>>> 15c7acfd

    def start(self):
        if not self.bng:
            raise BNGError('Scenario needs to be loaded into a BeamNGpy '
                           'instance to be started.')

    def restart(self):
        if not self.bng:
            raise BNGError('Scenario needs to be loaded into a BeamNGpy '
                           'instance to be restarted.')

        while self.transient_vehicles:
            vehicle = self.transient_vehicles.pop()
            if vehicle in self.vehicles:
                vehicle.disconnect()
                self.bng.despawn_vehicle(vehicle)
                del self.vehicles[vehicle]

    def stop(self):
        if not self.bng:
            raise BNGError('Scenario needs to be loaded into a BeamNGpy '
                           'instance to be stopped.')

        self.bng = None

    def close(self):
        if not self.bng:
            raise BNGError('Scenario needs to be loaded into a BeamNGpy '
                           'instance to be stopped.')

        for vehicle in self.vehicles.keys():
            vehicle.close()

        self.stop()<|MERGE_RESOLUTION|>--- conflicted
+++ resolved
@@ -368,15 +368,13 @@
         self._find_path(bng)
         info = self.get_info_path()
 
-<<<<<<< HEAD
     def delete(self, bng):
         self._find_path(bng)
         os.remove(self.get_info_path())
         os.remove(self.get_prefab_path())
-=======
+
     def get_waypoints(self):
         return self.bng.find_objects_class('BeamNGWaypoint')
->>>>>>> 15c7acfd
 
     def start(self):
         if not self.bng:
