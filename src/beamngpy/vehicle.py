"""
.. module:: vehicle
    :platform: Windows
    :synopsis: Contains vehicle-related classes/functions  for BeamNGpy.

.. moduleauthor:: Marc Müller <mmueller@beamng.gmbh>
.. moduleauthor:: Pascale Maul <pmaul@beamng.gmbh>

"""

import logging as log
import socket
import warnings

from time import sleep

from .beamngcommon import send_msg, recv_msg, ack, BNGError, BNGValueError
from .beamngcommon import PROTOCOL_VERSION
from .sensors import State

SHIFT_MODES = {
    'realistic_manual': 0,
    'realistic_manual_auto_clutch': 1,
    'arcade': 2,
    'realistic_automatic': 3,
}


class Vehicle:
    """
    The vehicle class represents a vehicle of the simulation that can be
    interacted with from BeamNGpy. This class offers methods to both control
    the vehicle's state as well as retrieve information about it through
    sensors the user can attach to the vehicle.
    """

    @staticmethod
    def from_dict(d):
        if 'name' in d:
            vid = d['name']
            del d['name']
        else:
            vid = d['id']

        model = None
        if 'model' in d:
            model = d['model']
            del d['model']

        port = None
        if 'port' in d:
            port = int(d['port'])
            del d['port']

        options = {}
        if 'options' in d:
            options = d['options']
            del d['options']

        vehicle = Vehicle(vid, model, port=port, **options)
        return vehicle

    def __init__(self, vid, model, port=None, **options):
        """
        Creates a vehicle with the given vehicle ID. The ID must be unique
        within the scenario.

        Args:
            vid (str): The vehicle's ID.
            model (str): Model of the vehicle.
        """
        self.vid = vid.replace(' ', '_')
        self.model = model

        self.port = port

        self.bng = None
        self.skt = None

        self.sensors = dict()

        options['model'] = model
        options['licenseText'] = options.get('licence')
        options['color'] = options.get('colour', options.get('color'))
        options['color2'] = options.get('colour2', options.get('color2'))
        options['color3'] = options.get('colour3', options.get('color3'))
        self.options = options

        self.sensor_cache = dict()

        self.extensions = options.get('extensions')

        self._veh_state_sensor_id = "state"
        state = State()
        self.attach_sensor(self._veh_state_sensor_id, state)

    def __hash__(self):
        return hash(self.vid)

    def __eq__(self, other):
        if isinstance(other, type(self)):
            return self.vid == other.vid
        return False

    def __str__(self):
        return 'V:{}'.format(self.vid)

    def is_connected(self):
        return self.skt is not None

    @property
    def state(self):
        """
        This property contains the vehicle's current state in the running
        scenario. It is None if no scenario is running or the state has not
        been retrieved yet. Otherwise, it contains the following key entries:

         * ``pos``: The vehicle's position as an (x,y,z) triplet
         * ``dir``: The vehicle's direction vector as an (x,y,z) triplet
         * ``up``: The vehicle's up vector as an (x,y,z) triplet
         * ``vel``: The vehicle's velocity along each axis in metres per
                    second as an (x,y,z) triplet

        Note that the `state` variable represents a *snapshot* of the last
        state. It has to be updated through :meth:`.Vehicle.update_vehicle`,
        which is made to retrieve the current state. Alternatively, for
        convenience, a call to :meth:`.Vehicle.poll_sensors` also updates the
        vehicle state along with retrieving sensor data.
        """
        return self.sensors[self._veh_state_sensor_id].data

    @state.setter
    def state(self, value):
        self.sensors[self._veh_state_sensor_id].data = value

    @state.deleter
    def state(self):
        del self.sensors[self._veh_state_sensor_id].data

    def send(self, data):
        """
        Sends the given data as a message to the corresponding vehicle's
        socket.
        """
        return send_msg(self.skt, data)

    def recv(self):
        """
        Reads a message from the corresponding vehicle's socket and returns it
        as a dictionary.

        Returns:
            The message received as a dictionary.
        """
        return recv_msg(self.skt)

    def _start_connection(self):
        self.port = self.bng.start_vehicle_connection(self)

    def _connect_existing(self, tries=25):
        """
        Establishes socket communication with the corresponding vehicle in the
        simulation and calls the connect-hooks on the vehicle's sensors.

        Args:
            bng (:class:`.BeamNGpy`): The running BeamNGpy instance to connect
                                      with.
        """
        flags = self.get_engine_flags()
        self.bng.set_engine_flags(flags)

        self.skt = socket.socket(socket.AF_INET, socket.SOCK_STREAM)
        self.skt.settimeout(600)
        while tries > 0:
            try:
                self.skt.connect((self.bng.host, self.port))
                break
            except ConnectionRefusedError as err:
                msg = \
                    'Error connecting to BeamNG.tech vehicle {}. {} tries ' \
                    'left.'.format(self.vid, tries)
                log.error(msg)
                log.exception(err)
                sleep(5)
                tries -= 1

        self.hello()

        for _, sensor in self.sensors.items():
            sensor.connect(self.bng, self)

    def connect(self, bng):
        self.bng = bng
        if self.port is None:
            self._start_connection()

        self._connect_existing()

    def disconnect(self):
        """
        Closes socket communication with the corresponding vehicle.

        Args:
            bng (:class:`.BeamNGpy`): The running BeamNGpy instance to
                                      disconnect from.
        """
        for _, sensor in self.sensors.items():
            sensor.disconnect(self.bng, self)

        if self.skt is not None:
            self.skt.close()

        self.bng = None
        self.port = None
        self.skt = None

    def attach_sensor(self, name, sensor):
        """
        Enters a sensor into this vehicle's map of known sensors and calls the
        attach-hook of said sensor. The sensor is identified using the given
        name, which has to be unique among the other sensors of the vehicle.

        Args:
            name (str): The name of the sensor.
            sensor (:class:`beamngpy.Sensor`): The sensor to attach to the
                                               vehicle.
        """
        self.sensors[name] = sensor
        sensor.attach(self, name)

    def detach_sensor(self, name):
        """
        Detaches a sensor from the vehicle's map of known sensors and calls the
        detach-hook of said sensor.

        Args:
            name (str): The name of the sensor to disconnect.
        """
        if name in self.sensors:
            sensor = self.sensors[name]
            sensor.detach(self, name)
        del self.sensors[name]

    def encode_sensor_requests(self):
        """
        Encodes engine and vehicle requests for this vehicle's sensors and
        returns them as a tuple of (engine requests, vehicle requests).

        Returns:
            A tuple of two lists: the engine requests and the vehicle requests
            to send to the simulation.
        """
        engine_reqs = dict()
        vehicle_reqs = dict()

        for name, sensor in self.sensors.items():
            engine_req = sensor.encode_engine_request()
            vehicle_req = sensor.encode_vehicle_request()

            if engine_req:
                engine_req['vehicle'] = self.vid
                engine_reqs[name] = engine_req
            if vehicle_req:
                vehicle_reqs[name] = vehicle_req

        engine_reqs = dict(type='SensorRequest', sensors=engine_reqs)
        vehicle_reqs = dict(type='SensorRequest', sensors=vehicle_reqs)
        return engine_reqs, vehicle_reqs

    def decode_sensor_response(self, sensor_data):
        """
        Goes over the given map of sensor data and decodes each of them iff
        they have a corresponding sensor to handle the data in this vehicle.
        The given map of sensor data is expected to have an entries that match
        up with sensor names in this vehicle.

        Args:
            sensor_data (dict): The sensor data to decode as a dictionary,
                                identifying which sensor to decode data with by
                                the name it is known under in this vehicle.

        Returns:
            The decoded data as a dictionary with entries for each sensor name
            and corresponding decoded data.
        """
        response = dict()
        for name, data in sensor_data.items():
            sensor = self.sensors[name]
            data = sensor.decode_response(data)
            response[name] = data
        return response

    def get_engine_flags(self):
        """
        Gathers the engine flag of every sensor known to this vehicle and
        returns them as one dictionary.
        """
        flags = dict()
        for _, sensor in self.sensors.items():
            sensor_flags = sensor.get_engine_flags()
            flags.update(sensor_flags)
        return flags

    def update_vehicle(self):
        """
        Synchronises the :attr:`.Vehicle.state` field with the simulation.
        """
        warnings.warn('Update_vehicle is deprecated\nthe .Vehicle.state '
                      'attribute is now a default sensor for every vehicle and'
                      ' is updated through poll_sensors', DeprecationWarning)
        return self.state

    def poll_sensors(self, requests=None):
        """
        Updates the vehicle's sensor readings.
        Args:
            mode (str): The mode to set. Must be a string from the options
                        listed above.

        Raises:
            DeprecationWarning: If requests parameter is used.
            DeprecationWarning: Always, since the return type will change in
                                the future.

        Returns:
            Dict with sensor data to support compatibility with
            previous versions.
        """
        if requests != None:
            warnings.warn('Do not use "requests" as function argument.\n'
                          'It is not used and will be removed in future '
                          'versions.', DeprecationWarning)
        warnings.warn(
            "return type will be None in future versions", DeprecationWarning)

        engine_reqs, vehicle_reqs = self.encode_sensor_requests()
        sensor_data = dict()
        compatibility_support = None

        if engine_reqs['sensors']:
            self.bng.send(engine_reqs)
            response = self.bng.recv()
            assert response['type'] == 'SensorData'
            sensor_data.update(response['data'])

        if vehicle_reqs['sensors']:
            self.send(vehicle_reqs)
            response = self.recv()
            assert response['type'] == 'SensorData'
            compatibility_support = response['data']
            sensor_data.update(response['data'])

        result = self.decode_sensor_response(sensor_data)
        for sensor, data in result.items():
            self.sensors[sensor].data = data

        self.sensor_cache = result
        return compatibility_support

    def hello(self):
        data = dict(type='Hello')
        self.send(data)
        resp = self.recv()
        assert resp['type'] == 'Hello'
        if resp['protocolVersion'] != PROTOCOL_VERSION:
            msg = \
                'Mismatching BeamNGpy protocol versions. ' \
                'Please ensure both BeamNG.tech and BeamNGpy are ' \
                'using the desired versions.\n' \
                'BeamNGpy\'s is: {}' \
                'BeamNG.tech\'s is: {}'.format(PROTOCOL_VERSION,
                                               resp['version'])
            raise BNGError(msg)

    @ack('ShiftModeSet')
    def set_shift_mode(self, mode):
        """
        Sets the shifting mode of the vehicle. This changes whether or not and
        how the vehicle shifts gears depending on the RPM. Available modes are:

         * ``realistic_manual``: Gears have to be shifted manually by the
                                 user, including engaging the clutch.
         * ``realistic_manual_auto_clutch``: Gears have to be shifted manually
                                             by the user, without having to
                                             use the clutch.
         * ``arcade``: Gears shift up and down automatically. If the brake is
                       held, the vehicle automatically shifts into reverse
                       and accelerates backward until brake is released or
                       throttle is engaged.
         * ``realistic_automatic``: Gears shift up automatically, but reverse
                                    and parking need to be shifted to
                                    manually.

        Args:
            mode (str): The mode to set. Must be a string from the options
                        listed above.

        Raises:
            BNGValueError: If an invalid mode is given.
        """
        mode = mode.lower().strip()
        if mode not in SHIFT_MODES:
            raise BNGValueError('Non-existent shift mode: {}'.format(mode))

        mode = SHIFT_MODES[mode]
        data = dict(type='SetShiftMode')
        data['mode'] = mode
        self.send(data)

    @ack('Controlled')
    def control(self, **options):
        """
        Sends a control message to the vehicle, setting vehicle inputs
        accordingly. Possible values to set are:

         * ``steering``: Rotation of the steering wheel, from -1.0 to 1.0.
         * ``throttle``: Intensity of the throttle, from 0.0 to 1.0.
         * ``brake``: Intensity of the brake, from 0.0 to 1.0.
         * ``parkingbrake``: Intensity of the parkingbrake, from 0.0 to 1.0.
         * ``clutch``: Clutch level, from 0.0 to 1.0.
         * ``gear``: Gear to shift to

        Args:
            **kwargs (dict): The input values to set.
        """
        data = dict(type='Control', **options)
        self.send(data)

    @ack('AiModeSet')
    def ai_set_mode(self, mode):
        """
        Sets the desired mode of the simulator's built-in AI for this vehicle.
        Possible values are:

         * ``disabled``: Turn the AI off (default state)
         * ``random``: Drive from random points to random points on the map
         * ``span``: Drive along the entire road network of the map
         * ``manual``: Drive to a specific waypoint, target set separately
         * ``chase``: Chase a target vehicle, target set separately
         * ``flee``: Flee from a vehicle, target set separately
         * ``stopping``: Make the vehicle come to a halt (AI disables itself
                                                            once the vehicle
                                                            stopped.)

        Note:
            Some AI methods automatically set appropriate modes, meaning a call
            to this method might be optional.

        Args:
            mode (str): The AI mode to set.
        """
        data = dict(type='SetAiMode')
        data['mode'] = mode
        self.send(data)

    @ack('AiSpeedSet')
    def ai_set_speed(self, speed, mode='limit'):
        """
        Sets the target speed for the AI in m/s. Speed can be maintained in two
        modes:

         * ``limit``: Drive speeds between 0 and the limit, as the AI
                        sees fit.
         * ``set``: Try to maintain the given speed at all times.

        Args:
            speed (float): The target speed in m/s.
            mode (str): The speed mode.
        """
        data = dict(type='SetAiSpeed')
        data['speed'] = speed
        data['mode'] = mode
        self.send(data)

    @ack('AiTargetSet')
    def ai_set_target(self, target, mode='chase'):
        """
        Sets the target to chase or flee. The target should be the ID of
        another vehicle in the simulation. The AI is automatically set to the
        given mode.

        Args:
            target (str): ID of the target vehicle as a string.
            mode(str): How the target should be treated. `chase` to chase the
                       target, `flee` to flee from it.
        """
        self.ai_set_mode(mode)
        data = dict(type='SetAiTarget')
        data['target'] = target
        self.send(data)

    @ack('AiWaypointSet')
    def ai_set_waypoint(self, waypoint):
        """
        Sets the waypoint the AI should drive to in manual mode. The AI gets
        automatically set to manual mode when this method is called.

        Args:
            waypoint (str): ID of the target waypoint as a string.
        """
        self.ai_set_mode('manual')
        data = dict(type='SetAiWaypoint')
        data['target'] = waypoint
        self.send(data)

    @ack('AiDriveInLaneSet')
    def ai_drive_in_lane(self, lane):
        """
        Sets the drive in lane flag of the AI. If True, the AI only drives
        within the lane it can legally drive in.

        Args:
            lane (bool): Lane flag to set.
        """
        data = dict(type='SetDriveInLane')
        if lane:
            lane = 'on'
        else:
            lane = 'off'
        data['lane'] = lane
        self.send(data)

    @ack('AiLineSet')
    def ai_set_line(self, line, cling=True):
        """
        Makes the AI follow a given polyline. The line is specified as a list
        of dictionaries where each dictionary has a `pos` entry specifying the
        supposed position as an (x, y, z) triplet and a `speed` entry
        specifying the speed in m/s.

        Args:
            line (list): Polyline as list of dicts as described above.
            cling (bool): Whether or not to align the z coordinate of
        """
        data = dict(type='SetAiLine')
        data['line'] = line
        data['cling'] = cling
        self.send(data)

    @ack('AiScriptSet')
    def ai_set_script(self, script, start_dir=None, up_dir=None, cling=True,
                      teleport=True):
        """
        Makes the vehicle follow a given "script" -- a script being a list of
        timestamped positions defining where a vehicle should be at what time.
        This can be used to make the vehicle drive a long a polyline with speed
        implicitly expressed in the time between points.

        Args:
            script (list): A list of nodes in the script. Each node is expected
                           to be a dict-like that has `x`, `y`, and `z`
                           entries for the supposed position of the vehicle,
                           and a `t` entry for the time of the node along the
                           path. Time values are in seconds relative to the
                           time when script playback is started.
            cling (bool): A flag that makes the simulator cling z-coordinates
                          to the ground. Since computing z-coordinates in
                          advance without knowing the level geometry can be
                          cumbersome, this flag is used to automatically set
                          z-coordinates in the script to the ground height.
                          Defaults to True.

        Notes:
            The AI follows the given script the best it can. It cannot drive
            along scripts that would be physically impossible, e.g. specifying
            a script with points A & B one kilometer apart and giving it a
            a second between those points will make the AI drive from A to B as
            fast as it can, but unlikely to reach it in the given time.
            Furthermore, if the AI falls behind schedule, it will start
            skipping points in the script in an effort to make up for
            lost time.

        Raises:
            BNGValueError: If the script has fewer than three nodes, the
                           minimum length of a script.
        """
        if start_dir != None or up_dir != None or teleport != None:
            warnings.warn('The function arguments "start_dir", "up_dir", '
                          ' and "teleport" are not used anymore and will be '
                          ' removed in future versions.', DeprecationWarning)

        if len(script) < 3:
            raise BNGValueError('AI script must have at least 3 nodes.')

        data = dict(type='SetAiScript')
        data['script'] = script
        data['cling'] = cling
        self.send(data)

    @ack('AiAggressionSet')
    def ai_set_aggression(self, aggr):
        data = dict(type='SetAiAggression')
        data['aggression'] = aggr
        self.send(data)

    @ack('ExecutedLuaChunkVE')
    def queue_lua_command(self, chunk):
        """
        Executes lua chunk in the vehicle engine VM.

        Args:
            chunk(str): lua chunk as a string
        """
        data = dict(type='QueueLuaCommandVE')
        data['chunk'] = chunk
        self.send(data)

    def get_part_options(self):
        """
        Retrieves a mapping of part slots in this vehicle and their possible
        parts.

        Returns:
            A mapping of part configuration options for this vehicle.
        """
        return self.bng.get_part_options(self)

    def get_part_config(self):
        """
        Retrieves the current part configuration of this vehicle. The
        configuration contains both the current values of adjustable vehicle
        parameters and a mapping of part types to their currently-selected
        part.

        Returns:
            The current vehicle configuration as a dictionary.
        """
        return self.bng.get_part_config(self)

    def set_part_config(self, cfg):
        """
        Sets the current part configuration of this vehicle. The configuration
        is given as a dictionary containing both adjustable vehicle parameters
        and a mapping of part types to their selected parts.

        Args:
            cfg (dict): The new vehicle configuration as a dictionary.

        Notes:
            Changing parts causes the vehicle to respawn, which repairs it as
            a side-effect.
        """
<<<<<<< HEAD
        data = dict(type='SetPartConfig')
        data['config'] = cfg
        data['vid'] = self.vid
        self.send(data)
        self.bng.await_vehicle_spawn(self.vid)
        self.skt.close()
        self.skt = None
        self.bng.connect_vehicle(self, self.port)
=======
        return self.bng.set_part_config(self, cfg)
>>>>>>> a2b8e649

    @ack('ColorSet')
    def set_color(self, rgba=(1., 1., 1., 1.)):
        """
        Sets the color of this vehicle. Colour can be adjusted on the RGB
        spectrum and the "shininess" of the paint.

        Args:
            rgba (tuple): The new colour given as a tuple of RGBA floats, where
                          the alpha channel encodes the shininess of the paint.
        """
        data = dict(type='SetColor')
        data['r'] = rgba[0]
        data['g'] = rgba[1]
        data['b'] = rgba[2]
        data['a'] = rgba[3]
        self.send(data)

    set_colour = set_color

    def get_bbox(self):
        """
        Returns this vehicle's current bounding box as a dictionary containing
        eight points.

        Returns:
            The vehicle's current bounding box as a dictionary of eight points.
            Points are named following the convention that the cuboid has a
            "near" rectangle towards the rear of the vehicle and "far"
            rectangle towards the front. The points are then named like this:

            * `front_bottom_left`: Bottom left point of the front rectangle as
                                   an (x, y ,z) triplet
            * `front_bottom_right`: Bottom right point of the front rectangle
                                    as an (x, y, z) triplet
            * `front_top_left`: Top left point of the front rectangle as an
                               (x, y, z) triplet
            * `front_top_right`: Top right point of the front rectangle as an
                                (x, y, z) triplet
            * `rear_bottom_left`: Bottom left point of the rear rectangle as an
                                 (x, y, z) triplet
            * `rear_bottom_right`: Bottom right point of the rear rectangle as
                                   an (x, y, z) triplet
            * `rear_top_left`: Top left point of the rear rectangle as an
                              (x, y, z) triplet
            * `rear_top_right`: Top right point of the rear rectangle as an
                               (x, y, z) triplet
        """
        if self.bng is None:
            raise BNGError('The vehicle needs to be loaded in the simulator '
                           'to obtain its current bounding box.')
        return self.bng.get_vehicle_bbox(self)

    @ack('IMUPositionAdded')
    def add_imu_position(self, name, pos, debug=False):
        """
        Adds an IMU to this vehicle at the given position identified by the
        given name. The position is relative to the vehicle's coordinate
        system, meaning (0, 0, 0) will always refer to the vehicle's origin
        regardless of its position in the world. This is to make addition of
        IMUs independent of the vehicle spawn position. To find an appropriate
        position relative to the vehicle's origin, it's recommended to inspect
        the vehicle's nodes in the vehicle editor ingame and retrieve the
        original relative positions of nodes close to the desired measurement
        point.

        Args:
            name (str): The name this IMU is identified by. This is mainly
                        used to later remove an IMU.
            pos (list): The measurement point relative to the vehicle's origin.
            debug (bool): Optional flag which enables debug rendering of the
                          IMU. Useful to verify placement.
        """
        data = dict(type='AddIMUPosition')
        data['name'] = name
        data['pos'] = pos
        data['debug'] = debug
        self.send(data)

    @ack('IMUNodeAdded')
    def add_imu_node(self, name, node, debug=False):
        """
        Adds an IMU to this vehicle at the given node identified by the given
        name. The node is specified as a number and can be found by inspecting
        the vehicle using the ingame vehicle editor.

        Args:
            name (str): The name this IMU is identified by. This is mainly
                        used to later remove an IMU.
            node (int): The node ID to perform measurements at.
            debug (bool): Optional flag which enables debug rendering of the
                          IMU. Useful to verify placement.
        """
        data = dict(type='AddIMUNode')
        data['name'] = name
        data['node'] = node
        data['debug'] = debug
        self.send(data)

    @ack('IMURemoved')
    def remove_imu(self, name):
        """
        Removes the IMU identified by the given name.

        Args:
            name (str): The name of the IMU to be removed.

        Raises:
            BNGValueError: If there is no IMU with the specified name.
        """
        data = dict(type='RemoveIMU')
        data['name'] = name
        self.send(data)

    @ack('LightsSet')
    def set_lights(self, **kwargs):
        """
        Sets the vehicle's lights to given intensity values. The lighting
        system features lights that are simply binary on/off, but also ones
        where the intensity can be varied. Binary lights include:

            * `left_signal`
            * `right_signal`
            * `hazard_signal`

        Non-binary lights vary between 0 for off, 1 for on, 2 for higher
        intensity. For example, headlights can be turned on with 1 and set to
        be more intense with 2. Non-binary lights include:

            * `headlights`
            * `fog_lights`
            * `lightbar`

        Args:
            left_signal (bool): On/off state of the left signal
            right_signal (bool): On/off state of the right signal
            hazard_signal (bool): On/off state of the hazard lights
            headlights (int): Value from 0 to 2 indicating headlight intensity
            fog_lights (int): Value from 0 to 2 indicating fog light intensity
            lightbar (int): Value from 0 to 2 indicating lightbar intensity

        Note:
            Not every vehicle has every type of light. For example, the
            `lightbar` refers to the kind of lights typically found on top of
            police cars. Setting values for non-existent lights will not cause
            an error, but also achieve no effect.

            Note also that lights are not independent. For example, turning on
            the hazard lights will make both signal indicators blink, meaning
            they will be turned on as well. Opposing indicators also turn each
            other off, i.e. turning on the left signal turns off the right one,
            and turning on the left signal during

        Raises:
            BNGValueError: If an invalid light value is given.

        Returns:
            Nothing. To query light states, attach an
            :class:`.sensors.Electrics` sensor and poll it.
        """
        lights = {}

        left_signal = kwargs.get('left_signal', None)
        if left_signal is not None:
            if not isinstance(left_signal, bool):
                raise BNGValueError('Non-boolean value for left_signal.')
            lights['leftSignal'] = left_signal

        right_signal = kwargs.get('right_signal', None)
        if right_signal is not None:
            if not isinstance(right_signal, bool):
                raise BNGValueError('Non-boolean value for right_signal.')
            lights['rightSignal'] = right_signal

        hazard_signal = kwargs.get('hazard_signal', None)
        if hazard_signal is not None:
            if not isinstance(hazard_signal, bool):
                raise BNGValueError('Non-boolean value for hazard_signal.')
            lights['hazardSignal'] = hazard_signal

        valid_lights = {0, 1, 2}

        headlights = kwargs.get('headlights', None)
        if headlights is not None:
            if not isinstance(headlights, int):
                raise BNGValueError('Non-int value given for headlights.')
            if headlights not in valid_lights:
                msg = 'Invalid value given for headlights, must be ' \
                      '0, 1, or 2, but was: ' + str(headlights)
                raise BNGValueError(msg)
            lights['headLights'] = headlights

        fog_lights = kwargs.get('fog_lights', None)
        if fog_lights is not None:
            if not isinstance(fog_lights, int):
                raise BNGValueError('Non-int value given for fog lights.')
            if fog_lights not in valid_lights:
                msg = 'Invalid value given for fog lights, must be ' \
                      '0, 1, or 2, but was: ' + str(fog_lights)
                raise BNGValueError(msg)
            lights['fogLights'] = fog_lights

        lightbar = kwargs.get('lightbar', None)
        if lightbar is not None:
            if not isinstance(lightbar, int):
                raise BNGValueError('Non-int value given for lighbar.')
            if lightbar not in valid_lights:
                msg = 'Invalid value given for lightbar, must be ' \
                      '0, 1, or 2, but was: ' + str(lightbar)
                raise BNGValueError(msg)
            lights['lightBar'] = lightbar

        lights['type'] = 'SetLights'
        self.send(lights)

    def annotate_parts(self):
        """
        Triggers the process to have individual parts of a vehicle have unique
        annotation colors.
        """
        self.bng.annotate_parts(self)

    def revert_annotations(self):
        """
        Reverts per-part annotations of this vehicle such that it will be
        annotated with the same color for the entire vehicle.
        """
        self.bng.revert_annotations(self)

    def close(self):
        """
        Closes this vehicle's and its sensors' connection and detaches all
        sensors.
        """
        self.disconnect()

        for name, sensor in self.sensors.items():
            sensor.detach(self, name)

        self.sensors = dict()

    @ack('AppliedVSLSettings')
    def set_in_game_logging_options_from_json(self, fileName):
        """
        Updates the in game logging with the settings specified
        in the given file/json. The file is expected to be in
        the following location:
        <path>/<to>/<user>/Documents/BeamNG.[drive/research/tech]/[fileName]

        Args:
            fileName
        """
        data = dict(type='ApplyVSLSettingsFromJSON', fileName=fileName)
        self.send(data)

    @ack('WroteVSLSettingsToJSON')
    def write_in_game_logging_options_to_json(self, fileName='template.json'):
        """
        Writes all available options from the in-game-logger to a json file.
        The purpose of this functionality is to facilitate the acquisition of
        a valid template to adjust the options/settings of the in game logging
        as needed.
        Depending on the executable used the file can be found at the following
        location:
        <path>/<to>/<user>/Documents/BeamNG.[drive/research/tech]/[fileName]

        Args:
            fileName(str): not the absolute file path but
                           the name of the json
        """
        data = dict(type='WriteVSLSettingsToJSON', fileName=fileName)
        self.send(data)

    @ack('StartedVSLLogging')
    def start_in_game_logging(self, outputDir):
        """
        Starts in game logging. Beware that any data
        from previous logging sessions is overwritten
        in the process.

        Args:
            outputDir(str): to avoid overwriting logging from other vehicles,
                            specify the output directory, overwrites the
                            outputDir set through the json. The data can be
                            found in:
                            <path>/<to>/<user>/Documents/BeamNG.[drive/research/tech]/[outpuDir]

        """
        data = dict(type='StartVSLLogging', outputDir=outputDir)
        self.send(data)
        userpath = self.bng.determine_userpath()
        log_msg = f'Started in game logging. The log files can be found in {userpath}\\{outputDir}.'
        log.info(log_msg)

    @ack('StoppedVSLLogging')
    def stop_in_game_logging(self):
        """
        Stops in game logging.
        """
        data = dict(type='StopVSLLogging')
        self.send(data)
        log.info('Stopped in game logging.')<|MERGE_RESOLUTION|>--- conflicted
+++ resolved
@@ -640,18 +640,7 @@
             Changing parts causes the vehicle to respawn, which repairs it as
             a side-effect.
         """
-<<<<<<< HEAD
-        data = dict(type='SetPartConfig')
-        data['config'] = cfg
-        data['vid'] = self.vid
-        self.send(data)
-        self.bng.await_vehicle_spawn(self.vid)
-        self.skt.close()
-        self.skt = None
-        self.bng.connect_vehicle(self, self.port)
-=======
         return self.bng.set_part_config(self, cfg)
->>>>>>> a2b8e649
 
     @ack('ColorSet')
     def set_color(self, rgba=(1., 1., 1., 1.)):
