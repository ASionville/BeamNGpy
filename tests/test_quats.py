import pytest
import socket
from beamngpy import BeamNGpy, Vehicle, Scenario, ScenarioObject, setup_logging


@pytest.fixture()
def beamng():
    beamng = BeamNGpy('localhost', 64256)
    return beamng


def test_quats(beamng):
    with beamng as bng:
        setup_logging()

        scenario = Scenario('smallgrid', 'test_quat')

        blue_etk = Vehicle('ego_vehicle',
                      model='etk800',
                      color='Blue',
                      licence="angle")
        scenario.add_vehicle(blue_etk, pos=(0, 0, 0), rot=(0, 0, 0))

        blue_etk = Vehicle('ego_vehicle2',
                      model='etk800',
                      color='Green',
                      license="quat")
        rot_quat = (-0.00333699025, -0.00218820246, -0.689169466, 0.724589229)
        scenario.add_vehicle(blue_etk, pos=(5, 0, 0), rot_quat=rot_quat)

        rb = ScenarioObject(oid='roadblock',
                            name='sawhorse',
                            otype='BeamNGVehicle',
                            pos=(-10, -5, 0),
                            rot=(0, 0, 0),
                            scale=(1, 1, 1),
                            JBeam='sawhorse',
                            datablock="default_vehicle"
                            )
        scenario.add_object(rb)

        cn = ScenarioObject(oid='cones',
                            name='cones',
                            otype='BeamNGVehicle',
                            pos=(0, -5, 0),
                            rot=None,
                            rot_quat=(0, 0, 0, 1),
                            scale=(1, 1, 1),
                            JBeam='cones',
                            datablock="default_vehicle"
                            )
        scenario.add_object(cn)

        scenario.make(beamng)

        bng.load_scenario(scenario)
        bng.start_scenario()

        white_etk = Vehicle('ego_vehicle3', model='etk800', color='White')
        bng.spawn_vehicle(white_etk, (-10, 0, 0), (0, 0, 0))

        pickup = Vehicle('ego_vehicle4', model='pickup')
        pos = (-15, 0, 0)
<<<<<<< HEAD
        bng.spawn_vehicle(pickup, pos, None, rot_quat=(0, 0, 0, 1))
        resp = bng.get_available_vehicles()
        assert len(resp) == 2
=======
        bng.spawn_vehicle(vehicle, pos, None, rot_quat=(0, 0, 0, 1))
        resp = bng.get_current_vehicles()
        assert len(resp) == 4

        vehicle.connect(bng)
>>>>>>> 99619485

        pickup.poll_sensors()
        pos_before = pickup.state['pos']
        bng.teleport_vehicle(pickup.vid, pos, rot=(0, 45, 0))
        pickup.poll_sensors()
        pos_after = pickup.state['pos']
        assert(pos_before != pos_after)

        pickup.poll_sensors()
        pos_before = pickup.state['pos']
        rot_quat = (-0.00333699025, -0.00218820246, -0.689169466, 0.724589229)
        bng.teleport_vehicle(pickup.vid, pos, rot_quat=rot_quat)
        pickup.poll_sensors()
        pos_after = pickup.state['pos']
        assert(pos_before != pos_after)

        try:
            bng.teleport_scenario_object(rb, (-10, 5, 0), rot=(-45, 0, 0))
            assert True
        except socket.timeout:
            assert False

        try:
            rot_quat = (-0.003337, -0.0021882, -0.6891695, 0.7245892)
            bng.teleport_scenario_object(rb, (-10, 5, 0), rot_quat=rot_quat)
            assert True
        except socket.timeout:
            assert False


if __name__ == '__main__':
    bng = BeamNGpy('localhost', 64256)
    test_quats(bng)<|MERGE_RESOLUTION|>--- conflicted
+++ resolved
@@ -61,17 +61,11 @@
 
         pickup = Vehicle('ego_vehicle4', model='pickup')
         pos = (-15, 0, 0)
-<<<<<<< HEAD
-        bng.spawn_vehicle(pickup, pos, None, rot_quat=(0, 0, 0, 1))
-        resp = bng.get_available_vehicles()
-        assert len(resp) == 2
-=======
         bng.spawn_vehicle(vehicle, pos, None, rot_quat=(0, 0, 0, 1))
         resp = bng.get_current_vehicles()
         assert len(resp) == 4
 
         vehicle.connect(bng)
->>>>>>> 99619485
 
         pickup.poll_sensors()
         pos_before = pickup.state['pos']
